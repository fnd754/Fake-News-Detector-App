Flask
numpy
pandas
scikit-learn
joblib
nltk
requests
gunicorn
# Ensure lxml is using the fixed version to prevent compilation errors
lxml[html_clean]
<<<<<<< HEAD
goose3# CRITICAL FIX: Explicitly specify the package name as Flask-WTF
=======
newspaper3k
# CRITICAL FIX: Explicitly specify the package name as Flask-WTF
>>>>>>> 1849ec7a
Flask-WTF<|MERGE_RESOLUTION|>--- conflicted
+++ resolved
@@ -6,12 +6,7 @@
 nltk
 requests
 gunicorn
-# Ensure lxml is using the fixed version to prevent compilation errors
+# Specific versions for compatibility:
 lxml[html_clean]
-<<<<<<< HEAD
-goose3# CRITICAL FIX: Explicitly specify the package name as Flask-WTF
-=======
-newspaper3k
-# CRITICAL FIX: Explicitly specify the package name as Flask-WTF
->>>>>>> 1849ec7a
+goose3
 Flask-WTF